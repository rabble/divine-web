--- conflicted
+++ resolved
@@ -3,7 +3,6 @@
 
 import type { NostrEvent } from '@nostrify/nostrify';
 
-<<<<<<< HEAD
 // NIP-71 Video Event Kinds (per PR #2072)
 export const HORIZONTAL_VIDEO_KIND = 21; // NIP-71 Normal (horizontal) videos - regular event
 export const SHORT_VIDEO_KIND = 22; // NIP-71 Short (vertical) videos - regular event
@@ -11,17 +10,11 @@
 export const ADDRESSABLE_SHORT_VIDEO_KIND = 34236; // NIP-71 Addressable short videos (requires d tag)
 
 // Legacy alias for backward compatibility
+export const VIDEO_KIND = ADDRESSABLE_SHORT_VIDEO_KIND;
 export const LEGACY_VIDEO_KIND = ADDRESSABLE_SHORT_VIDEO_KIND;
 
 // Array of all supported video kinds
 export const VIDEO_KINDS = [HORIZONTAL_VIDEO_KIND, SHORT_VIDEO_KIND, ADDRESSABLE_NORMAL_VIDEO_KIND, ADDRESSABLE_SHORT_VIDEO_KIND];
-=======
-// Video Event Kinds
-export const VIDEO_KIND = 34236; // Kind 34236 - Addressable short-form videos
-
-// Array of all supported video kinds
-export const VIDEO_KINDS = [VIDEO_KIND];
->>>>>>> 8d6ab20b
 
 export const REPOST_KIND = 6;
 
@@ -39,11 +32,7 @@
 }
 
 export interface VideoEvent extends NostrEvent {
-<<<<<<< HEAD
   kind: typeof HORIZONTAL_VIDEO_KIND | typeof SHORT_VIDEO_KIND | typeof ADDRESSABLE_NORMAL_VIDEO_KIND | typeof ADDRESSABLE_SHORT_VIDEO_KIND;
-=======
-  kind: typeof VIDEO_KIND;
->>>>>>> 8d6ab20b
   videoMetadata?: VideoMetadata;
   title?: string;
   hashtags?: string[];
@@ -85,11 +74,7 @@
 export interface ParsedVideoData {
   id: string;                // Original video event ID
   pubkey: string;            // Original author pubkey
-<<<<<<< HEAD
   kind: typeof HORIZONTAL_VIDEO_KIND | typeof SHORT_VIDEO_KIND | typeof ADDRESSABLE_NORMAL_VIDEO_KIND | typeof ADDRESSABLE_SHORT_VIDEO_KIND; // NIP-71 video kind
-=======
-  kind: typeof VIDEO_KIND;   // Video kind (34236)
->>>>>>> 8d6ab20b
   createdAt: number;
   originalVineTimestamp?: number; // Custom published_at timestamp (NIP-31 - can be set by any video)
   content: string;
