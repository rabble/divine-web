--- conflicted
+++ resolved
@@ -3,11 +3,7 @@
 
 import { useMutation } from '@tanstack/react-query';
 import { useNostrPublish } from '@/hooks/useNostrPublish';
-<<<<<<< HEAD
-import { SHORT_VIDEO_KIND, HORIZONTAL_VIDEO_KIND, ADDRESSABLE_SHORT_VIDEO_KIND, ADDRESSABLE_NORMAL_VIDEO_KIND, LEGACY_VIDEO_KIND } from '@/types/video';
-=======
-import { VIDEO_KIND } from '@/types/video';
->>>>>>> 8d6ab20b
+import { VIDEO_KIND, SHORT_VIDEO_KIND, HORIZONTAL_VIDEO_KIND, ADDRESSABLE_SHORT_VIDEO_KIND, ADDRESSABLE_NORMAL_VIDEO_KIND, LEGACY_VIDEO_KIND } from '@/types/video';
 import type { VideoMetadata } from '@/types/video';
 
 interface PublishVideoOptions {
@@ -19,10 +15,7 @@
   dimensions?: string;
   hashtags?: string[];
   vineId?: string; // Optional, will generate if not provided
-<<<<<<< HEAD
   kind?: typeof SHORT_VIDEO_KIND | typeof HORIZONTAL_VIDEO_KIND | typeof ADDRESSABLE_SHORT_VIDEO_KIND | typeof ADDRESSABLE_NORMAL_VIDEO_KIND; // Kind 22 (short), 21 (horizontal), 34236 (addressable short), or 34235 (addressable normal) - defaults to 34236
-=======
->>>>>>> 8d6ab20b
 }
 
 /**
@@ -84,12 +77,8 @@
         duration = 6,
         dimensions = '480x480',
         hashtags = [],
-<<<<<<< HEAD
         vineId = generateVineId(),
         kind = ADDRESSABLE_SHORT_VIDEO_KIND // Default to kind 34236 (addressable short video) per NIP-71 PR #2072
-=======
-        vineId = generateVineId()
->>>>>>> 8d6ab20b
       } = options;
 
       console.log('[usePublishVideo] Building NIP-71 event...', {
@@ -172,19 +161,12 @@
   return useMutation({
     mutationFn: async ({
       originalPubkey,
-<<<<<<< HEAD
       vineId,
       kind = ADDRESSABLE_SHORT_VIDEO_KIND
     }: {
       originalPubkey: string;
       vineId: string;
       kind?: typeof SHORT_VIDEO_KIND | typeof HORIZONTAL_VIDEO_KIND | typeof ADDRESSABLE_SHORT_VIDEO_KIND | typeof ADDRESSABLE_NORMAL_VIDEO_KIND;
-=======
-      vineId
-    }: {
-      originalPubkey: string;
-      vineId: string;
->>>>>>> 8d6ab20b
     }) => {
       const tags: string[][] = [
         ['a', `${VIDEO_KIND}:${originalPubkey}:${vineId}`],
