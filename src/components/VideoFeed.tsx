--- conflicted
+++ resolved
@@ -2,10 +2,7 @@
 // ABOUTME: Uses optimized useInfiniteVideos hook with NIP-50 search and cursor pagination
 
 import { useEffect, useMemo, useRef, useState } from 'react';
-<<<<<<< HEAD
-=======
 import { performanceMonitor } from '@/lib/performanceMonitoring';
->>>>>>> 44f23bd7
 import { Video } from 'lucide-react';
 import { VideoCard } from '@/components/VideoCard';
 import { VideoGrid } from '@/components/VideoGrid';
@@ -25,11 +22,7 @@
 import type { ParsedVideoData } from '@/types/video';
 import { debugLog, debugWarn } from '@/lib/debug';
 import type { SortMode } from '@/types/nostr';
-<<<<<<< HEAD
-import { useVideoPlayback } from '@/hooks/useVideoPlayback';
-=======
 import { useNavigate } from 'react-router-dom';
->>>>>>> 44f23bd7
 
 type ViewMode = 'feed' | 'grid';
 
@@ -70,10 +63,6 @@
   const [showListDialog, setShowListDialog] = useState<{ videoId: string; videoPubkey: string } | null>(null);
   const mountTimeRef = useRef<number | null>(null);
 
-  const videoCardsListRef = useRef<HTMLDivElement | null>(null);
-  const activeVideoIndexRef = useRef<number | null>(null);
-  const autoScrollTimeoutIdRef = useRef<number | null>(null);
-
   const { user } = useCurrentUser();
   const { toast } = useToast();
   const { toggleLike } = useOptimisticLike();
@@ -81,8 +70,6 @@
   const { checkContent } = useContentModeration();
   const { openLoginDialog } = useLoginDialog();
   const navigate = useNavigate();
-
-  const { activeVideoId, registerVideo, unregisterVideo, updateVideoVisibility, globalMuted, setGlobalMuted } = useVideoPlayback();
 
   // Use new infinite scroll hook with NIP-50 support
   const {
