// ABOUTME: Video feed component for displaying scrollable lists of videos with infinite scroll
// ABOUTME: Uses optimized useInfiniteVideos hook with NIP-50 search and cursor pagination

import { useEffect, useMemo, useState } from 'react';
import { Video } from 'lucide-react';
import { VideoCard } from '@/components/VideoCard';
import { VideoGrid } from '@/components/VideoGrid';
import { AddToListDialog } from '@/components/AddToListDialog';
import { useInfiniteVideos } from '@/hooks/useInfiniteVideos';
import { useBatchedAuthors } from '@/hooks/useBatchedAuthors';
import { useVideoSocialMetrics, useVideoUserInteractions } from '@/hooks/useVideoSocialMetrics';
import { useOptimisticLike } from '@/hooks/useOptimisticLike';
import { useOptimisticRepost } from '@/hooks/useOptimisticRepost';
import { useCurrentUser } from '@/hooks/useCurrentUser';
import { useContentModeration } from '@/hooks/useModeration';
import { Card, CardContent } from '@/components/ui/card';
import { useToast } from '@/hooks/useToast';
import { useLoginDialog } from '@/contexts/LoginDialogContext';
import { Loader2 } from 'lucide-react';
import InfiniteScroll from 'react-infinite-scroll-component';
import type { ParsedVideoData } from '@/types/video';
import { debugLog, debugWarn } from '@/lib/debug';
import type { SortMode } from '@/types/nostr';

type ViewMode = 'feed' | 'grid';

interface VideoFeedProps {
  feedType?: 'discovery' | 'home' | 'trending' | 'hashtag' | 'profile' | 'recent';
  hashtag?: string;
  pubkey?: string;
  limit?: number;
  sortMode?: SortMode; // NIP-50 sort mode (hot, top, rising, controversial)
  viewMode?: ViewMode; // Display mode: feed (full cards) or grid (thumbnails)
  className?: string;
  verifiedOnly?: boolean; // Filter to show only ProofMode verified videos
  mode?: 'auto-play' | 'thumbnail'; // Display mode for video cards
  'data-testid'?: string;
  'data-hashtag-testid'?: string;
  'data-profile-testid'?: string;
}

export function VideoFeed({
  feedType = 'discovery',
  hashtag,
  pubkey,
  limit = 20, // Page size for infinite scroll
  sortMode,
  viewMode = 'feed',
  className,
  verifiedOnly = false,
  mode = 'auto-play',
  'data-testid': testId,
  'data-hashtag-testid': hashtagTestId,
  'data-profile-testid': profileTestId,
}: VideoFeedProps) {
  const [showCommentsForVideo, setShowCommentsForVideo] = useState<string | null>(null);
  const [showListDialog, setShowListDialog] = useState<{ videoId: string; videoPubkey: string } | null>(null);

  const { user } = useCurrentUser();
  const { toast } = useToast();
  const { toggleLike } = useOptimisticLike();
  const { toggleRepost } = useOptimisticRepost();
  const { checkContent } = useContentModeration();
  const { openLoginDialog } = useLoginDialog();

  // Use new infinite scroll hook with NIP-50 support
  const {
    data,
    fetchNextPage,
    hasNextPage,
    isFetchingNextPage,
    isLoading,
    error,
    refetch
  } = useInfiniteVideos({
    feedType,
    hashtag,
    pubkey,
    pageSize: limit,
    sortMode,
  });

  // Flatten all pages into single array
  const allVideos = useMemo(() =>
    data?.pages.flatMap(page => page.videos) ?? [],
    [data]
  );

  // Filter videos based on mute list and verification status
  const filteredVideos = useMemo(() => {
    if (!allVideos || allVideos.length === 0) return [];

    return allVideos.filter(video => {
      // Check moderation filters
      const moderationResult = checkContent({
        pubkey: video.pubkey,
        eventId: video.id,
        hashtags: video.hashtags,
        text: video.content
      });

      // Filter out muted content
      if (moderationResult.shouldFilter) {
        return false;
      }

      // Filter for verified-only if enabled
      if (verifiedOnly) {
        return video.proofMode &&
               (video.proofMode.level === 'verified_mobile' ||
                video.proofMode.level === 'verified_web');
      }

      return true;
    });
  }, [allVideos, checkContent, verifiedOnly]);

  // Collect all unique pubkeys for batched author fetching
  const authorPubkeys = useMemo(() => {
    if (!filteredVideos || filteredVideos.length === 0) return [];
    const pubkeys = new Set<string>();
    filteredVideos.forEach(video => {
      pubkeys.add(video.pubkey);
      // Add all reposters' pubkeys
      if (video.reposts) {
        video.reposts.forEach(repost => pubkeys.add(repost.reposterPubkey));
      }
    });
    return Array.from(pubkeys);
  }, [filteredVideos]);

  // Prefetch all authors in a single query
  useBatchedAuthors(authorPubkeys);

  // Log video data when it changes
  useEffect(() => {
    const filtered = filteredVideos.length;
    const total = allVideos.length;
    debugLog(`[VideoFeed] Feed type: ${feedType}, Videos: ${filtered} shown / ${total} total (${total - filtered} filtered)`);
    if (filteredVideos.length > 0) {
      debugLog('[VideoFeed] First few videos:', filteredVideos.slice(0, 3).map(v => ({
        id: v.id,
        videoUrl: v.videoUrl,
        thumbnailUrl: v.thumbnailUrl,
        hasUrl: !!v.videoUrl
      })));

      // Check if any videos are missing URLs
      const missingUrls = filteredVideos.filter(v => !v.videoUrl);
      if (missingUrls.length > 0) {
        debugWarn(`[VideoFeed] ${missingUrls.length} videos missing URLs`);
      }
    }
  }, [filteredVideos, allVideos, feedType]);

  // Loading state (initial load only)
  if (isLoading && !data) {
    return (
      <div
        className={className}
        data-testid={testId}
        data-hashtag-testid={hashtagTestId}
        data-profile-testid={profileTestId}
      >
        <div className="grid gap-6">
          {[...Array(3)].map((_, i) => (
            <Card key={i} className="overflow-hidden" data-testid="video-skeleton">
              <div className="flex items-center gap-3 p-4">
                <div className="h-10 w-10 rounded-full bg-muted/50 animate-pulse" />
                <div className="space-y-2">
                  <div className="h-4 w-24 bg-muted/50 rounded animate-pulse" />
                  <div className="h-3 w-16 bg-muted/50 rounded animate-pulse" />
                </div>
              </div>
              <div className="aspect-square w-full bg-gradient-to-br from-primary/10 to-primary/5 flex items-center justify-center">
                <div className="relative w-12 h-12">
                  <div className="absolute inset-0 border-4 border-primary/20 rounded-full" />
                  <div className="absolute inset-0 border-4 border-transparent border-t-primary rounded-full animate-spin" />
                </div>
              </div>
              <div className="p-4 space-y-2">
                <div className="h-4 w-full bg-muted/50 rounded animate-pulse" />
                <div className="h-4 w-4/5 bg-muted/50 rounded animate-pulse" />
              </div>
            </Card>
          ))}
        </div>
      </div>
    );
  }

  // Error state
  if (error) {
    return (
      <div
        className={className}
        data-testid={testId}
        data-hashtag-testid={hashtagTestId}
        data-profile-testid={profileTestId}
      >
        <Card className="border-destructive">
          <CardContent className="py-12 text-center">
            <p className="text-destructive mb-4">Failed to load videos</p>
            <button
              onClick={() => refetch()}
              className="text-primary hover:underline"
            >
              Try again
            </button>
          </CardContent>
        </Card>
      </div>
    );
  }

  // Empty state (check filteredVideos instead of allVideos)
  if (!filteredVideos || filteredVideos.length === 0) {
    // Check if we have videos but they're all filtered
    const allFiltered = allVideos && allVideos.length > 0 && filteredVideos.length === 0;

    return (
      <div
        className={className}
        data-testid={testId}
        data-hashtag-testid={hashtagTestId}
        data-profile-testid={profileTestId}
      >
        <Card className="border-dashed border-2 border-primary/20 bg-primary/5">
          <CardContent className="py-16 px-8 text-center">
            <div className="max-w-md mx-auto space-y-6">
              {/* Show reclining Divine image for discovery/trending feeds when no videos */}
              {(feedType === 'discovery' || feedType === 'trending') && !allFiltered ? (
                <>
                  <div className="mx-auto -mx-8 -mt-16">
                    <img
                      src="/divine_reclining.jpg"
                      alt="Divine reclining"
                      className="w-full rounded-t-lg shadow-lg"
                    />
                  </div>
                  <div className="space-y-2 mt-6">
                    <p className="text-lg font-medium text-foreground">
                      Divine needs a rest
                    </p>
                    <p className="text-sm text-muted-foreground">
                      Check back soon for new videos
                    </p>
                    <p className="text-xs text-muted-foreground/60 italic mt-4">
                      Photo by Marcus Leatherdale
                    </p>
                  </div>
                </>
              ) : (
                <>
                  <div className="w-16 h-16 rounded-full bg-primary/10 flex items-center justify-center mx-auto">
                    <Video className="h-8 w-8 text-primary/60" />
                  </div>
                  <div className="space-y-2">
                    <p className="text-lg font-medium text-foreground">
                      {allFiltered
                        ? "All videos filtered"
                        : feedType === 'home'
                        ? "Your feed is empty"
                        : feedType === 'hashtag'
                        ? `No videos with #${hashtag}`
                        : feedType === 'profile'
                        ? "No videos yet"
                        : feedType === 'recent'
                        ? "No recent videos"
                        : "No videos found"}
                    </p>
                    <p className="text-sm text-muted-foreground">
                      {allFiltered
                        ? "All videos from this feed match your mute filters. Adjust your moderation settings to see content."
                        : feedType === 'home'
                        ? "Follow some creators to see their videos here!"
                        : feedType === 'hashtag'
                        ? "Be the first to post with this hashtag!"
                        : feedType === 'profile'
                        ? "Check back later for new content"
                        : "Check back soon for new videos"}
                    </p>
                  </div>
                </>
              )}
            </div>
          </CardContent>
        </Card>
      </div>
    );
  }

  const handleOpenComments = (video: ParsedVideoData) => {
    setShowCommentsForVideo(video.id);
  };

  const handleCloseComments = () => {
    setShowCommentsForVideo(null);
  };

  // Note: handleAddToList is not currently used as VideoListBadges handles its own dialog
  // const handleAddToList = (video: ParsedVideoData) => {
  //   if (!user) {
  //     toast({
  //       title: 'Login Required',
  //       description: 'Please log in to add videos to lists',
  //       variant: 'destructive',
  //     });
  //     return;
  //   }

  //   if (!video.vineId) {
  //     toast({
  //       title: 'Error',
  //       description: 'Cannot add this video to a list',
  //       variant: 'destructive',
  //     });
  //     return;
  //   }

  //   setShowListDialog({ videoId: video.vineId, videoPubkey: video.pubkey });
  // };

  // Helper component to provide social metrics data for each video
  function VideoCardWithMetrics({ video, index }: { video: ParsedVideoData; index: number }) {
    const { data: socialMetrics } = useVideoSocialMetrics(video.id, video.pubkey);
    const { data: userInteractions } = useVideoUserInteractions(video.id, user?.pubkey);

    const handleVideoLike = async () => {
      // Check authentication first, show login dialog if not authenticated
      if (!user) {
        openLoginDialog();
        return;
      }

      debugLog('Toggle like for video:', video.id);
      await toggleLike({
        videoId: video.id,
        videoPubkey: video.pubkey,
        userPubkey: user.pubkey,
        isCurrentlyLiked: userInteractions?.hasLiked || false,
        currentLikeEventId: userInteractions?.likeEventId || null,
      });
    };

    const handleVideoRepost = async () => {
      // Check authentication first, show login dialog if not authenticated
      if (!user) {
        openLoginDialog();
        return;
      }

      if (!video.vineId) {
        toast({
          title: 'Error',
          description: 'Cannot repost this video',
          variant: 'destructive',
        });
        return;
      }

      debugLog('Toggle repost for video:', video.id);
      await toggleRepost({
        videoId: video.id,
        videoPubkey: video.pubkey,
        vineId: video.vineId,
        userPubkey: user.pubkey,
        isCurrentlyReposted: userInteractions?.hasReposted || false,
        currentRepostEventId: userInteractions?.repostEventId || null,
      });
    };

    return (
      <VideoCard
        key={video.id}
        video={video}
        mode={mode}
        onLike={handleVideoLike}
        onRepost={handleVideoRepost}
        onOpenComments={() => handleOpenComments(video)}
        onCloseComments={handleCloseComments}
        isLiked={userInteractions?.hasLiked || false}
        isReposted={userInteractions?.hasReposted || false}
        likeCount={video.likeCount ?? socialMetrics?.likeCount ?? 0}
        repostCount={video.repostCount ?? socialMetrics?.repostCount ?? 0}
        commentCount={video.commentCount ?? socialMetrics?.commentCount ?? 0}
        viewCount={socialMetrics?.viewCount || video.loopCount}
        showComments={showCommentsForVideo === video.id}
        navigationContext={{
          source: feedType,
          hashtag,
          pubkey,
        }}
        videoIndex={index}
        data-testid="video-card"
      />
    );
  }

  // Only create VideoCard components for videos in the visible range
  // Use infinite scroll component for smooth pagination
  // Grid mode uses VideoGrid component for thumbnail display
  if (viewMode === 'grid') {
    return (
      <div
        className={className}
        data-testid={testId}
        data-hashtag-testid={hashtagTestId}
        data-profile-testid={profileTestId}
      >
        <InfiniteScroll
          dataLength={filteredVideos.length}
          next={fetchNextPage}
          hasMore={hasNextPage ?? false}
          loader={
            <div className="h-16 flex items-center justify-center col-span-full">
              <div className="flex items-center gap-3">
                <Loader2 className="h-8 w-8 animate-spin text-primary" />
                <span className="text-sm text-muted-foreground">Loading more videos...</span>
              </div>
            </div>
          }
          endMessage={
            filteredVideos.length > 10 ? (
              <div className="py-8 text-center text-sm text-muted-foreground col-span-full">
                <p>You've reached the end</p>
              </div>
            ) : null
          }
        >
          <VideoGrid
            videos={filteredVideos}
            loading={false}
            navigationContext={{
              source: feedType,
              hashtag,
              pubkey,
            }}
          />
        </InfiniteScroll>

        {/* Add to List Dialog */}
        {showListDialog && (
          <AddToListDialog
            videoId={showListDialog.videoId}
            videoPubkey={showListDialog.videoPubkey}
            open={true}
            onClose={() => setShowListDialog(null)}
          />
        )}
      </div>
    );
  }

  // Feed mode uses full VideoCard components
  return (
    <div
      className={className}
      data-testid={testId}
      data-hashtag-testid={hashtagTestId}
      data-profile-testid={profileTestId}
    >
<<<<<<< HEAD
      <InfiniteScroll
        dataLength={filteredVideos.length}
        next={fetchNextPage}
        hasMore={hasNextPage ?? false}
        loader={
          <div className="h-16 flex items-center justify-center">
            <div className="flex items-center gap-3">
              <Loader2 className="h-8 w-8 animate-spin text-primary" />
              <span className="text-sm text-muted-foreground">Loading more videos...</span>
=======
      {filteredVideos.map((video, index) => (
        <VideoCardWithMetrics
          key={video.id}
          video={video}
          index={index}
        />
      ))}

      {/* Load more trigger */}
      <div ref={bottomRef} className="h-16 flex items-center justify-center">
        {isLoadingMore && (
          <div className="flex items-center gap-3">
            <div className="relative w-8 h-8">
              <div className="absolute inset-0 border-2 border-primary/20 rounded-full" />
              <div className="absolute inset-0 border-2 border-transparent border-t-primary rounded-full animate-spin" />
>>>>>>> bc265bee
            </div>
          </div>
        }
        endMessage={
          filteredVideos.length > 10 ? (
            <div className="py-8 text-center text-sm text-muted-foreground">
              <p>You've reached the end</p>
            </div>
          ) : null
        }
      >
        <div className="grid gap-6">
          {filteredVideos.map((video, index) => (
            <VideoCardWithMetrics
              key={video.id}
              video={video}
              index={index}
            />
          ))}
        </div>
      </InfiniteScroll>

      {/* Add to List Dialog */}
      {showListDialog && (
        <AddToListDialog
          videoId={showListDialog.videoId}
          videoPubkey={showListDialog.videoPubkey}
          open={true}
          onClose={() => setShowListDialog(null)}
        />
      )}
    </div>
  );
}<|MERGE_RESOLUTION|>--- conflicted
+++ resolved
@@ -460,7 +460,6 @@
       data-hashtag-testid={hashtagTestId}
       data-profile-testid={profileTestId}
     >
-<<<<<<< HEAD
       <InfiniteScroll
         dataLength={filteredVideos.length}
         next={fetchNextPage}
@@ -470,23 +469,6 @@
             <div className="flex items-center gap-3">
               <Loader2 className="h-8 w-8 animate-spin text-primary" />
               <span className="text-sm text-muted-foreground">Loading more videos...</span>
-=======
-      {filteredVideos.map((video, index) => (
-        <VideoCardWithMetrics
-          key={video.id}
-          video={video}
-          index={index}
-        />
-      ))}
-
-      {/* Load more trigger */}
-      <div ref={bottomRef} className="h-16 flex items-center justify-center">
-        {isLoadingMore && (
-          <div className="flex items-center gap-3">
-            <div className="relative w-8 h-8">
-              <div className="absolute inset-0 border-2 border-primary/20 rounded-full" />
-              <div className="absolute inset-0 border-2 border-transparent border-t-primary rounded-full animate-spin" />
->>>>>>> bc265bee
             </div>
           </div>
         }
