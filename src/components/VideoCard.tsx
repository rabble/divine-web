// ABOUTME: Video card component for displaying individual videos in feeds
// ABOUTME: Shows video player, metadata, author info, and social interactions

import { useState } from 'react';
import { Link, useNavigate } from 'react-router-dom';
import { Heart, Repeat2, MessageCircle, Share, Eye, ListPlus, MoreVertical, Flag, UserX, Trash2, Volume2, VolumeX } from 'lucide-react';
import { nip19 } from 'nostr-tools';
import { Card, CardContent } from '@/components/ui/card';
import { Button } from '@/components/ui/button';
import { Avatar, AvatarFallback, AvatarImage } from '@/components/ui/avatar';
import { DropdownMenu, DropdownMenuContent, DropdownMenuItem, DropdownMenuSeparator, DropdownMenuTrigger } from '@/components/ui/dropdown-menu';
import { VideoPlayer } from '@/components/VideoPlayer';
import { VideoCommentsModal } from '@/components/VideoCommentsModal';
import { ThumbnailPlayer } from '@/components/ThumbnailPlayer';
import { NoteContent } from '@/components/NoteContent';
import { VideoListBadges } from '@/components/VideoListBadges';
import { ProofModeBadge } from '@/components/ProofModeBadge';
import { OriginalContentBadge } from '@/components/OriginalContentBadge';
import { VineBadge } from '@/components/VineBadge';
import { AddToListDialog } from '@/components/AddToListDialog';
import { ReportContentDialog } from '@/components/ReportContentDialog';
import { DeleteVideoDialog } from '@/components/DeleteVideoDialog';
import { DeletedVideoIndicator } from '@/components/DeletedVideoIndicator';
import { useAuthor } from '@/hooks/useAuthor';
import { useIsMobile } from '@/hooks/useIsMobile';
import { useMuteItem } from '@/hooks/useModeration';
import { useDeleteVideo, useCanDeleteVideo } from '@/hooks/useDeleteVideo';
import { useDeletionInfo } from '@/hooks/useDeletionEvents';
import { useAppContext } from '@/hooks/useAppContext';
<<<<<<< HEAD
=======
import { useVideoPlayback } from '@/hooks/useVideoPlayback';
import { genUserName } from '@/lib/genUserName';
>>>>>>> ba3ba1c8
import { enhanceAuthorData } from '@/lib/generateProfile';
import { formatDistanceToNow } from 'date-fns';
import type { ParsedVideoData } from '@/types/video';
import type { NostrMetadata } from '@nostrify/nostrify';
import { cn } from '@/lib/utils';
import { formatViewCount, formatDuration, formatCount } from '@/lib/formatUtils';
import { getSafeProfileImage } from '@/lib/imageUtils';
import type { VideoNavigationContext } from '@/hooks/useVideoNavigation';
import { useToast } from '@/hooks/useToast';
import { MuteType } from '@/types/moderation';

interface VideoCardProps {
  video: ParsedVideoData;
  className?: string;
  mode?: 'thumbnail' | 'auto-play';
  onLike?: () => void;
  onRepost?: () => void;
  onOpenComments?: (video: ParsedVideoData) => void;
  onCloseComments?: () => void;
  onPlay?: () => void;
  onLoadedData?: () => void;
  isLiked?: boolean;
  isReposted?: boolean;
  likeCount?: number;
  repostCount?: number;
  commentCount?: number;
  viewCount?: number;
  showComments?: boolean;
  // Navigation context for maintaining feed position
  navigationContext?: VideoNavigationContext;
  videoIndex?: number;
}

export function VideoCard({
  video,
  className,
  mode = 'auto-play',
  onLike,
  onRepost,
  onOpenComments,
  onCloseComments,
  onPlay,
  onLoadedData,
  isLiked = false,
  isReposted = false,
  likeCount = 0,
  repostCount = 0,
  commentCount = 0,
  viewCount: _viewCount,
  showComments = false,
  navigationContext: _navigationContext,
  videoIndex: _videoIndex,
}: VideoCardProps) {
  const authorData = useAuthor(video.pubkey);

  // NEW: Get reposter data from reposts array
  const hasReposts = video.reposts && video.reposts.length > 0;
  const latestRepost = hasReposts ? video.reposts[video.reposts.length - 1] : null;
  const reposterPubkey = latestRepost?.reposterPubkey;
  const reposterData = useAuthor(reposterPubkey || '');
  const shouldShowReposter = hasReposts && reposterPubkey;
  const [videoError, setVideoError] = useState(false);
  const [isPlaying, setIsPlaying] = useState(mode === 'auto-play');
  const [showAddToListDialog, setShowAddToListDialog] = useState(false);
  const [showReportDialog, setShowReportDialog] = useState(false);
  const [showDeleteDialog, setShowDeleteDialog] = useState(false);
  const isMobile = useIsMobile();
  const { toast } = useToast();
  const muteUser = useMuteItem();
  const navigate = useNavigate();
  const { globalMuted, setGlobalMuted } = useVideoPlayback();
  const { mutate: deleteVideo, isPending: isDeleting } = useDeleteVideo();
  const canDelete = useCanDeleteVideo(video);
  const deletionInfo = useDeletionInfo(video.id);
  const { config } = useAppContext();

  // Enhance author data with generated profiles
  const author = enhanceAuthorData(authorData.data, video.pubkey);
  const reposter = shouldShowReposter && reposterPubkey
    ? enhanceAuthorData(reposterData.data, reposterPubkey)
    : null;

  const metadata: NostrMetadata = author.metadata;
  const reposterMetadata: NostrMetadata | undefined = reposter?.metadata;

  const npub = nip19.npubEncode(video.pubkey);
  // Show "Loading profile..." while loading, otherwise show truncated npub if no profile exists
  const displayName = authorData.isLoading
    ? "Loading profile..."
    : (metadata.display_name || metadata.name || `${npub.slice(0, 12)}...`);
  const profileImage = getSafeProfileImage(metadata.picture);
  // Just use npub for now, we'll deal with NIP-05 later
  const profileUrl = `/${npub}`;

  const reposterNpub = reposterPubkey ? nip19.npubEncode(reposterPubkey) : '';
  const reposterName = reposterData.isLoading
    ? "Loading profile..."
    : (reposterMetadata?.name || (reposterPubkey ? `${reposterNpub.slice(0, 12)}...` : ''));

  // NEW: Get all unique reposters for display
  const allReposters = video.reposts || [];
  const uniqueReposterPubkeys = [...new Set(allReposters.map(r => r.reposterPubkey))];
  const repostCountDisplay = uniqueReposterPubkeys.length;

  // Format time - use original Vine timestamp if available, otherwise use created_at
  const timestamp = video.originalVineTimestamp || video.createdAt;

  const date = new Date(timestamp * 1000);
  const now = new Date();

  // Check if this is a migrated Vine from original Vine platform (uses 'origin' tag)
  const isMigratedVine = video.isVineMigrated;

  // Calculate timeAgo - always show actual date/time, badge will indicate if it's original Vine
  const yearsDiff = now.getFullYear() - date.getFullYear();

  let timeAgo: string;
  // If more than 1 year old, show the actual date
  if (yearsDiff > 1 || (yearsDiff === 1 && now.getTime() < new Date(date).setFullYear(date.getFullYear() + 1))) {
    // Format as "Jan 15, 2021" for old dates
    timeAgo = date.toLocaleDateString('en-US', {
      month: 'short',
      day: 'numeric',
      year: 'numeric'
    });
  } else {
    // Use relative time for recent videos
    timeAgo = formatDistanceToNow(date, { addSuffix: true });
  }

  const handleCommentsClick = () => {
    onOpenComments?.(video);
  };

  const handleCloseCommentsModal = (open: boolean) => {
    if (!open) {
      onCloseComments?.();
    }
  };

  const handleThumbnailClick = () => {
    // In thumbnail mode (grid view), navigate to video page instead of playing inline
    if (mode === 'thumbnail') {
      navigate(`/video/${video.id}`);
    } else {
      setIsPlaying(true);
      onPlay?.();
    }
  };

  const handleVideoEnd = () => {
    if (mode === 'thumbnail') {
      setIsPlaying(false);
    }
  };

  const handleMuteUser = async () => {
    try {
      await muteUser.mutateAsync({
        type: MuteType.USER,
        value: video.pubkey,
        reason: 'Muted from video'
      });

      toast({
        title: 'User muted',
        description: `${displayName} has been muted`,
      });
    } catch {
      toast({
        title: 'Error',
        description: 'Failed to mute user',
        variant: 'destructive',
      });
    }
  };

  const handleDeleteVideo = (reason?: string) => {
    deleteVideo(
      { video, reason },
      {
        onSuccess: () => {
          setShowDeleteDialog(false);
        },
      }
    );
  };

  const handleShare = async () => {
    const videoUrl = `${window.location.origin}/video/${video.id}`;

    // Use Web Share API if available
    if (navigator.share) {
      try {
        await navigator.share({
          title: video.title || 'Check out this video on diVine Web',
          text: video.content || 'Short-form looping video on Nostr',
          url: videoUrl,
        });
      } catch (error) {
        // User cancelled or error occurred
        if ((error as Error).name !== 'AbortError') {
          console.error('Error sharing:', error);
          toast({
            title: 'Error',
            description: 'Failed to share video',
            variant: 'destructive',
          });
        }
      }
    } else {
      // Fallback: Copy to clipboard
      try {
        await navigator.clipboard.writeText(videoUrl);
        toast({
          title: 'Link copied!',
          description: 'Video link has been copied to clipboard',
        });
      } catch (error) {
        console.error('Failed to copy link:', error);
        toast({
          title: 'Error',
          description: 'Failed to copy link to clipboard',
          variant: 'destructive',
        });
      }
    }
  };

  // Show deleted indicator if video is deleted and user has enabled showing deleted videos
  if (deletionInfo && config.showDeletedVideos) {
    return <DeletedVideoIndicator deletionInfo={deletionInfo} className={className} />;
  }

  // Don't render if deleted and user wants to hide deleted videos (default)
  if (deletionInfo && !config.showDeletedVideos) {
    return null;
  }

  return (
    <>
      {/* Comments Modal */}
      <VideoCommentsModal
        video={video}
        open={showComments}
        onOpenChange={handleCloseCommentsModal}
      />

      {/* Add to List Dialog */}
      {video.vineId && showAddToListDialog && (
        <AddToListDialog
          videoId={video.vineId}
          videoPubkey={video.pubkey}
          open={showAddToListDialog}
          onClose={() => setShowAddToListDialog(false)}
        />
      )}

    <Card className={cn('overflow-hidden', className)}>
      {/* Repost indicator - NEW: Show repost count */}
      {hasReposts && (
        <div className="flex items-center gap-2 px-4 pt-3 text-sm text-muted-foreground">
          <Repeat2 className="h-4 w-4" />
          <span>
            {repostCountDisplay === 1 ? (
              <>{reposterName} reposted</>
            ) : (
              <>{reposterName} and {repostCountDisplay - 1} {repostCountDisplay === 2 ? 'other' : 'others'} reposted</>
            )}
          </span>
        </div>
      )}

      {/* Author info */}
      <div className="flex items-center gap-3 p-4 pb-2">
        <Link to={profileUrl}>
          <Avatar className="h-10 w-10">
            <AvatarImage src={profileImage} alt={displayName} />
            <AvatarFallback>{displayName[0]?.toUpperCase()}</AvatarFallback>
          </Avatar>
        </Link>
        <div className="flex-1 min-w-0">
          <Link to={profileUrl} className="font-semibold hover:underline truncate">
            {displayName}
          </Link>
          {/* Badge row - matches Flutter's ProofModeBadgeRow */}
          <div className="flex items-center gap-2 mt-1">
            {video.proofMode && video.proofMode.level !== 'unverified' && (
              <ProofModeBadge
                level={video.proofMode.level}
                proofData={video.proofMode}
                showDetails={true}
              />
            )}
            {/* Show Original Content badge if video is from before 2018 (original Vine era) */}
            {date.getFullYear() < 2018 && (
              <OriginalContentBadge size="small" />
            )}
          </div>
        </div>
        {/* Original badge and timestamp - aligned with author */}
        <div className="flex items-center gap-2 text-sm text-muted-foreground shrink-0">
          {isMigratedVine && <VineBadge />}
          <span
            title={new Date(timestamp * 1000).toLocaleString()}>
            {timeAgo}
          </span>
        </div>
      </div>

      {/* Video content */}
      <CardContent className="p-0">
        {/* Video player or thumbnail */}
        <div className="relative aspect-square bg-black rounded-lg overflow-hidden">
          {!isPlaying ? (
            <ThumbnailPlayer
              videoId={video.id}
              src={video.videoUrl}
              thumbnailUrl={video.thumbnailUrl}
              duration={video.duration}
              className="w-full h-full"
              onClick={handleThumbnailClick}
              onError={() => setVideoError(true)}
            />
          ) : !videoError ? (
            <VideoPlayer
              videoId={video.id}
              src={video.videoUrl}
              hlsUrl={video.hlsUrl}
              fallbackUrls={video.fallbackVideoUrls}
              poster={video.thumbnailUrl}
              blurhash={video.blurhash}
              className="w-full h-full"
              onLoadStart={() => setVideoError(false)}
              onError={() => setVideoError(true)}
              onEnded={handleVideoEnd}
              onLoadedData={onLoadedData}
            />
          ) : (
            <div className="flex items-center justify-center h-full text-muted-foreground">
              <p>Failed to load video</p>
            </div>
          )}

          {/* Mute/Unmute button overlay - bottom right corner */}
          {isPlaying && !videoError && (
            <Button
              variant="ghost"
              size="sm"
              className={cn(
                "absolute bottom-3 right-3 z-30",
                "bg-black/50 hover:bg-black/70 text-white",
                "backdrop-blur-sm rounded-full",
                "w-10 h-10 p-0 flex items-center justify-center",
                "transition-all duration-200"
              )}
              onClick={(e) => {
                e.preventDefault();
                e.stopPropagation();
                setGlobalMuted(!globalMuted);
              }}
              onTouchStart={(e) => {
                // Prevent touch from bubbling to video player
                e.stopPropagation();
              }}
              onTouchEnd={(e) => {
                // Prevent touch from bubbling to video player
                e.stopPropagation();
              }}
              aria-label={globalMuted ? "Unmute" : "Mute"}
            >
              {globalMuted ? (
                <VolumeX className="h-5 w-5" />
              ) : (
                <Volume2 className="h-5 w-5" />
              )}
            </Button>
          )}
        </div>

        {/* Video metadata */}
        <div className="px-4 py-2" data-testid="video-metadata">
          <div className="flex items-center gap-3 text-sm text-muted-foreground">
            {(video.loopCount ?? 0) > 0 && (
              <span className="flex items-center gap-1">
                <Eye className="h-3 w-3" />
                {formatViewCount(video.loopCount!)}
              </span>
            )}
            {(video.duration ?? 0) > 0 && (
              <span>{formatDuration(video.duration!)}</span>
            )}
          </div>
        </div>

        {/* Title and description */}
        {(video.title || (video.content && video.content.trim() !== video.title?.trim()) || video.hashtags.length > 0 || video.vineId) && (
          <div className="p-4 space-y-2">
            {video.title && (
              <h3 className="font-semibold text-lg">{video.title}</h3>
            )}

            {/* Only show content if it's different from the title */}
            {video.content && video.content.trim() !== video.title?.trim() && (
              <div className="whitespace-pre-wrap break-words">
                <NoteContent
                  event={{
                    id: video.id,
                    pubkey: video.pubkey,
                    created_at: video.createdAt,
                    kind: 1,
                    content: video.content,
                    tags: [],
                    sig: ''
                  }}
                  className="text-sm"
                />
              </div>
            )}

            {/* Hashtags */}
            {video.hashtags.length > 0 && (
              <div className="flex flex-wrap gap-2 pt-2">
                {video.hashtags.map((tag) => (
                  <Link
                    key={tag}
                    to={`/hashtag/${tag}`}
                    className="text-sm text-primary hover:underline"
                  >
                    #{tag}
                  </Link>
                ))}
              </div>
            )}

            {/* List badges - without add button */}
            {video.vineId && (
              <VideoListBadges
                videoId={video.vineId}
                videoPubkey={video.pubkey}
                compact={true}
                showAddButton={false}
                className="pt-2"
              />
            )}
          </div>
        )}

        {/* Interaction buttons */}
        <div className={cn(
          "flex items-center px-4 pb-4",
          isMobile ? "gap-0.5" : "gap-1"
        )}>
          <Button
            variant="ghost"
            size="sm"
            className={cn(
              isMobile ? 'gap-1 px-2' : 'gap-2',
              isLiked && 'text-red-500 bg-red-50 hover:bg-red-100 dark:bg-red-900/20 dark:hover:bg-red-900/30'
            )}
            onClick={onLike}
            aria-label={isLiked ? "Unlike" : "Like"}
          >
            <Heart className={cn('h-4 w-4', isLiked && 'fill-current')} />
            {likeCount > 0 && <span className="text-xs">{formatCount(likeCount)}</span>}
          </Button>

          <Button
            variant="ghost"
            size="sm"
            className={cn(
              isMobile ? 'gap-1 px-2' : 'gap-2',
              isReposted && 'text-green-500 bg-green-50 hover:bg-green-100 dark:bg-green-900/20 dark:hover:bg-green-900/30'
            )}
            onClick={onRepost}
            aria-label={isReposted ? "Remove repost" : "Repost"}
          >
            <Repeat2 className={cn('h-4 w-4', isReposted && 'fill-current')} />
            {repostCount > 0 && <span className="text-xs">{formatCount(repostCount)}</span>}
          </Button>

          <Button
            variant="ghost"
            size="sm"
            className={cn(
              "gap-2",
              isMobile && "gap-1 px-2"
            )}
            onClick={handleCommentsClick}
            aria-label="Comment"
          >
            <MessageCircle className="h-4 w-4" />
            {commentCount > 0 && <span className="text-xs">{formatCount(commentCount)}</span>}
          </Button>

          <Button
            variant="ghost"
            size="sm"
            className={cn(
              "gap-2",
              isMobile && "px-2"
            )}
            onClick={handleShare}
            aria-label="Share"
          >
            <Share className="h-4 w-4" />
          </Button>

          {/* Add to list button - icon only on mobile */}
          {video.vineId && (
            <Button
              variant="ghost"
              size="sm"
              className={cn(
                isMobile ? "px-2" : "gap-1"
              )}
              onClick={() => setShowAddToListDialog(true)}
              aria-label="Add to list"
            >
              <ListPlus className="h-4 w-4" />
              {!isMobile && <span className="text-xs">Add to list</span>}
            </Button>
          )}

          {/* More options menu */}
          <DropdownMenu>
            <DropdownMenuTrigger asChild>
              <Button
                variant="ghost"
                size="sm"
                className="px-2"
                aria-label="More options"
              >
                <MoreVertical className="h-4 w-4" />
              </Button>
            </DropdownMenuTrigger>
            <DropdownMenuContent align="end">
              {canDelete && (
                <>
                  <DropdownMenuItem
                    onClick={() => setShowDeleteDialog(true)}
                    className="text-destructive focus:text-destructive"
                  >
                    <Trash2 className="h-4 w-4 mr-2" />
                    Delete video
                  </DropdownMenuItem>
                  <DropdownMenuSeparator />
                </>
              )}
              <DropdownMenuItem onClick={() => setShowReportDialog(true)}>
                <Flag className="h-4 w-4 mr-2" />
                Report video
              </DropdownMenuItem>
              <DropdownMenuSeparator />
              <DropdownMenuItem onClick={handleMuteUser} className="text-destructive focus:text-destructive">
                <UserX className="h-4 w-4 mr-2" />
                Mute {displayName}
              </DropdownMenuItem>
            </DropdownMenuContent>
          </DropdownMenu>
        </div>
      </CardContent>
    </Card>

    {/* Dialogs */}
    {showReportDialog && (
      <ReportContentDialog
        open={showReportDialog}
        onClose={() => setShowReportDialog(false)}
        eventId={video.id}
        pubkey={video.pubkey}
        contentType="video"
      />
    )}

    {showDeleteDialog && (
      <DeleteVideoDialog
        open={showDeleteDialog}
        onClose={() => setShowDeleteDialog(false)}
        onConfirm={handleDeleteVideo}
        video={video}
        isDeleting={isDeleting}
      />
    )}
    </>
  );
}<|MERGE_RESOLUTION|>--- conflicted
+++ resolved
@@ -27,11 +27,8 @@
 import { useDeleteVideo, useCanDeleteVideo } from '@/hooks/useDeleteVideo';
 import { useDeletionInfo } from '@/hooks/useDeletionEvents';
 import { useAppContext } from '@/hooks/useAppContext';
-<<<<<<< HEAD
-=======
 import { useVideoPlayback } from '@/hooks/useVideoPlayback';
 import { genUserName } from '@/lib/genUserName';
->>>>>>> ba3ba1c8
 import { enhanceAuthorData } from '@/lib/generateProfile';
 import { formatDistanceToNow } from 'date-fns';
 import type { ParsedVideoData } from '@/types/video';
