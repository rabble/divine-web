--- conflicted
+++ resolved
@@ -101,16 +101,9 @@
             </CardTitle>
           </CardHeader>
           <CardContent>
-<<<<<<< HEAD
-            <Accordion type="single" collapsible className="w-full">
-              <AccordionItem value="what-is">
-                <AccordionTrigger>What is diVine?</AccordionTrigger>
-                <AccordionContent className="text-muted-foreground space-y-2">
-=======
             <Accordion type="single" collapsible className="w-full" value={openItem} onValueChange={setOpenItem}>
-              <FAQQuestion value="what-is" question="What is Divine?">
-                <div className="text-muted-foreground space-y-2">
->>>>>>> e30b65ae
+              <FAQQuestion value="what-is" question="What is diVine?">
+                <div className="text-muted-foreground space-y-2">
                   <p>
                     diVine is an independent short-form video app inspired by Vine's creative 6-second format.
                     It allows you to create and share looping videos using the decentralized Nostr protocol,
@@ -127,14 +120,8 @@
                 </div>
               </FAQQuestion>
 
-<<<<<<< HEAD
-              <AccordionItem value="different">
-                <AccordionTrigger>How is diVine different from TikTok or Instagram Reels?</AccordionTrigger>
-                <AccordionContent className="text-muted-foreground space-y-2">
-=======
-              <FAQQuestion value="different" question="How is Divine different from TikTok or Instagram Reels?">
-                <div className="text-muted-foreground space-y-2">
->>>>>>> e30b65ae
+              <FAQQuestion value="different" question="How is diVine different from TikTok or Instagram Reels?">
+                <div className="text-muted-foreground space-y-2">
                   <p><strong>You own your content:</strong> Your videos are cryptographically signed with your private keys,
                   proving ownership.</p>
                   <p><strong>Decentralized:</strong> No single company controls the platform or can delete your content.</p>
@@ -960,16 +947,9 @@
             </CardTitle>
           </CardHeader>
           <CardContent>
-<<<<<<< HEAD
-            <Accordion type="single" collapsible className="w-full">
-              <AccordionItem value="open-source">
-                <AccordionTrigger>Is diVine open source?</AccordionTrigger>
-                <AccordionContent className="text-muted-foreground">
-=======
             <Accordion type="single" collapsible className="w-full" value={openItem} onValueChange={setOpenItem}>
-              <FAQQuestion value="open-source" question="Is Divine open source?">
+              <FAQQuestion value="open-source" question="Is diVine open source?">
                 <div className="text-muted-foreground">
->>>>>>> e30b65ae
                   <p>
                     Yes! diVine is completely open source. You can view the code, contribute improvements,
                     or even run your own version of Divine:
@@ -1035,14 +1015,8 @@
                 </div>
               </FAQQuestion>
 
-<<<<<<< HEAD
-              <AccordionItem value="other-apps">
-                <AccordionTrigger>Can I use other Nostr apps with my diVine account?</AccordionTrigger>
-                <AccordionContent className="text-muted-foreground">
-=======
-              <FAQQuestion value="other-apps" question="Can I use other Nostr apps with my Divine account?">
+              <FAQQuestion value="other-apps" question="Can I use other Nostr apps with my diVine account?">
                 <div className="text-muted-foreground">
->>>>>>> e30b65ae
                   <p>
                     Absolutely! Your Nostr account works across all Nostr applications. You can use
                     the same account for diVine videos, Damus for text posts, Amethyst for Android,
