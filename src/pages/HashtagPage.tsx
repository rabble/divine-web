--- conflicted
+++ resolved
@@ -3,12 +3,8 @@
 
 import { useState, useMemo } from 'react';
 import { useParams, Link } from 'react-router-dom';
-<<<<<<< HEAD
-import { ArrowLeft, Grid3X3, List, Hash } from 'lucide-react';
+import { ArrowLeft, Grid3X3, List, Hash, Flame, TrendingUp, Zap, Scale } from 'lucide-react';
 import { useSeoMeta } from '@unhead/react';
-=======
-import { ArrowLeft, Grid3X3, List, Hash, Flame, TrendingUp, Zap, Scale } from 'lucide-react';
->>>>>>> ba3ba1c8
 import { VideoFeed } from '@/components/VideoFeed';
 import { useVideoEvents } from '@/hooks/useVideoEvents';
 import { parseHashtags, formatHashtag } from '@/lib/hashtag';
