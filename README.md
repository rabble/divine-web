# diVine Web

OpenVine-compatible Nostr client for short-form looping videos. Built with React 18.x, TailwindCSS 3.x, Vite, shadcn/ui, and Nostrify.

## Features

- **6-second looping videos** (Kind 34236 - NIP-71 Addressable Short Videos)
- **Addressable events** with `d` tag for updatable content (metadata corrections, URL migration)
- **MP4 and GIF support** with auto-loop playback
- **Blurhash placeholders** for smooth progressive loading
- **Social features**: Likes, reposts, follows, hashtag discovery
- **Feed types**: Home (following), Discovery, Trending, Hashtag, Profile
- **Primary relay**: wss://relay.divine.video

<<<<<<< HEAD
## NIP-71 Video Events

This app implements [NIP-71](https://github.com/nostr-protocol/nips/pull/2072) for video events:

- **Kind 34236**: Addressable short videos (vertical, 6-second loops) - **Primary kind used**
- **Kind 34235**: Addressable normal videos (horizontal)
- **Kind 22**: Regular short videos (non-addressable)
- **Kind 21**: Regular normal videos (non-addressable)

Addressable events (kinds 34235, 34236) support:
- Metadata corrections without republishing
- URL migration when hosting changes
- Preservation of imported content IDs from legacy platforms
- Content updates while maintaining the same reference

## Custom Relay Extension
=======
## Relay Architecture
>>>>>>> 051b87ed

**relay.divine.video** is a high-performance OpenSearch-backed relay with NIP-50 search extensions.

### NIP-50 Search Support

The relay implements [NIP-50](https://github.com/nostr-protocol/nips/blob/master/50.md) full-text search with advanced sorting:

```typescript
{
  kinds: [34236],
  search: "sort:hot",  // Recent + high engagement
  limit: 50
}
```

**Supported sort modes:**
- `sort:hot` - Recent events with high engagement (trending)
- `sort:top` - Most referenced events (popular all-time)
- `sort:rising` - Recently created events gaining engagement
- `sort:controversial` - Events with mixed reactions

**Combined search and sort:**
```typescript
{
  kinds: [34236],
  search: "sort:hot bitcoin",  // Hot bitcoin videos
  limit: 50
}
```

**Feed types using NIP-50:**
- Trending (sort:hot)
- Discovery (sort:top)
- Home following feed (sort:top)
- Hashtag feeds (sort:hot)
- Full-text search (with relevance scoring)

**Fallback:** Standard Nostr relays without NIP-50 will return chronological results.

For detailed relay documentation, see [docs/relay-architecture.md](docs/relay-architecture.md).

## Development

Built with MKStack template - a starter for Nostr client applications.<|MERGE_RESOLUTION|>--- conflicted
+++ resolved
@@ -12,7 +12,6 @@
 - **Feed types**: Home (following), Discovery, Trending, Hashtag, Profile
 - **Primary relay**: wss://relay.divine.video
 
-<<<<<<< HEAD
 ## NIP-71 Video Events
 
 This app implements [NIP-71](https://github.com/nostr-protocol/nips/pull/2072) for video events:
@@ -28,10 +27,7 @@
 - Preservation of imported content IDs from legacy platforms
 - Content updates while maintaining the same reference
 
-## Custom Relay Extension
-=======
 ## Relay Architecture
->>>>>>> 051b87ed
 
 **relay.divine.video** is a high-performance OpenSearch-backed relay with NIP-50 search extensions.
 
